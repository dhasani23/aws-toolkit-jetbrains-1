--- conflicted
+++ resolved
@@ -279,12 +279,8 @@
 }
 
 dependencies {
-<<<<<<< HEAD
-    compile project(':jetbrains-core')
+    compile project.findProject(':jetbrains-ultimate') ?: project(':jetbrains-core')
     compile project(':jetbrains-rider')
-=======
-    compile project.findProject(':jetbrains-ultimate') ?: project(':jetbrains-core')
->>>>>>> 4b30f418
 
     ktlint "com.pinterest:ktlint:$ktlintVersion"
     ktlint project(":ktlint-rules")
