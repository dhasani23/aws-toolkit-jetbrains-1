// Copyright 2018 Amazon.com, Inc. or its affiliates. All Rights Reserved.
// SPDX-License-Identifier: Apache-2.0

import org.jetbrains.kotlin.gradle.tasks.KotlinCompile

buildscript {
    ext.kotlinVersion = "$kotlinVersion"

    repositories {
        maven {
            url "https://plugins.gradle.org/m2/"
        }
        mavenCentral()
        jcenter()
    }
    dependencies {
        classpath "com.atlassian.commonmark:commonmark:0.11.0"
        classpath "org.jetbrains.kotlin:kotlin-gradle-plugin:$kotlinVersion"
        classpath "org.jetbrains.dokka:dokka-gradle-plugin:$dokkaVersion"
        classpath "gradle.plugin.org.jetbrains.intellij.plugins:gradle-intellij-plugin:$ideaPluginVersion"
    }
}

group 'software.aws.toolkits'
<<<<<<< HEAD
version '0.1'
=======
version toolkitVersion
>>>>>>> 7d2a51a1

allprojects {
    repositories {
        mavenCentral()
        jcenter()
    }

    apply plugin: 'jacoco'
}

subprojects {
    group = parent.group
    version = parent.version

    apply plugin: 'java'
    apply plugin: 'kotlin'
    apply plugin: 'idea'
    apply plugin: 'org.jetbrains.dokka'
    apply plugin: 'signing'

    def isReleaseVersion = !version.endsWith("SNAPSHOT")

    signing {
        required { isReleaseVersion && gradle.startParameter.taskNames.contains("publishPlugin") }
        sign configurations.archives
    }

    sourceSets {
        main.java.srcDir 'src'
        main.resources.srcDir 'resources'
        test.java.srcDir 'tst'
        test.resources.srcDir 'tst-resources'
        integrationTest {
            java.srcDir 'it'
            kotlin.srcDir 'it'
            resources.srcDir 'it-resources'
        }
    }

    dependencies {
        compile "org.jetbrains.kotlin:kotlin-stdlib-jdk8:$kotlinVersion"
        compile "org.jetbrains.kotlin:kotlin-reflect:$kotlinVersion"
        // TODO: Replace assertk with assertj
        testCompile("com.willowtreeapps.assertk:assertk:0.9")
        testCompile "com.nhaarman.mockitokotlin2:mockito-kotlin:2.0.0-RC1"
        testCompile "org.assertj:assertj-core:$assertjVersion"
        testCompile "junit:junit:$junitVersion"
        testCompile "org.hamcrest:hamcrest-all:1.3"

        integrationTestCompile sourceSets.main.output
        integrationTestCompile sourceSets.test.output

        integrationTestCompile configurations.compile
        integrationTestCompile configurations.testCompile

        integrationTestRuntime configurations.runtime
        integrationTestRuntime configurations.testRuntime
    }

    test {
        testLogging {
            showStandardStreams = true
            exceptionFormat = 'full'
        }
    }

    idea {
        module {
            sourceDirs -= file("it")
            testSourceDirs += file("it")

            sourceDirs -= file("it-resources")
            testSourceDirs += file("it-resources")
        }
    }

    if (gradle.startParameter.taskNames.contains("check")) {
        tasks.withType(JavaCompile).all {
            options.compilerArgs << "-Werror"
        }
        tasks.withType(KotlinCompile).all {
            kotlinOptions.allWarningsAsErrors = true
        }
    }

    task integrationTest(type: Test) {
        group = LifecycleBasePlugin.VERIFICATION_GROUP
        description = "Runs the integration tests."
        testClassesDirs = sourceSets.integrationTest.output.classesDirs
        classpath = sourceSets.integrationTest.runtimeClasspath

        binResultsDir = file("$buildDir/integration-test-results/binary/integrationTest")

        reports {
            html.destination file("$buildDir/reports/integration-test")
            junitXml.destination file("$buildDir/integration-test-results")
        }

        testLogging {
            showStandardStreams = true
            exceptionFormat = 'full'
        }

        jacoco {
            excludes = ["com.sun.*"] // See https://groups.google.com/forum/#!topic/jacoco/H0gDwxNuhK4
        }

        mustRunAfter tasks.test
    }

    tasks.withType(KotlinCompile).all {
        kotlinOptions.jvmTarget = "1.8"
    }

    // Force us to compile the integration tests even during check even though we don't run them
    check.dependsOn(integrationTestClasses)

    // Remove the tasks added in by gradle-intellij-plugin so that we don't publish/verify multiple times
    project.afterEvaluate {
        removeTask(tasks, 'publishPlugin')
        removeTask(tasks, 'verifyPlugin')
        if (!isReleaseVersion) {
            removeTask(tasks, "signArchives")
        }
    }
}

configurations {
    ktlint
}

def removeTask(tasks, taskName) {
    def task = tasks.findByName("$taskName")

    if (task != null) {
        tasks.remove(task)
    }
}

wrapper {
    distributionType = Wrapper.DistributionType.ALL
    gradleVersion '4.6'
}

apply plugin: 'org.jetbrains.intellij'
apply plugin: ChangeLogPlugin

intellij {
    version "IC-" + ideaVersion
    pluginName 'aws-jetbrains-toolkit'
    updateSinceUntilBuild false
    downloadSources = System.getenv("CI") == null
    if (System.env.ALTERNATIVE_IDE) {
        alternativeIdePath = System.env.ALTERNATIVE_IDE
    }
}

generateChangeLog {
    generateJetbrains = false
}

task ktlint(type: JavaExec, group: "verification") {
    description = "Check Kotlin code style."
    classpath = configurations.ktlint
    main = "com.github.shyiko.ktlint.Main"
    args project.rootDir.absolutePath + "/**/*.kt"
}
check.dependsOn ktlint

def publishedProjects = subprojects.findAll { !it.name.contains("test")}

jacoco {
    toolVersion = "0.8.2"
}

task coverageReport(type: JacocoReport) {
    executionData fileTree(project.rootDir.absolutePath).include("**/build/jacoco/*.exec")

    additionalSourceDirs = files(publishedProjects.sourceSets.main.java.srcDirs)
    sourceDirectories = files(publishedProjects.sourceSets.main.java.srcDirs)
    classDirectories = files(publishedProjects.sourceSets.main.output.classesDirs)

    reports {
        html.enabled true
        xml.enabled true
    }
}
publishedProjects.forEach {
    coverageReport.mustRunAfter(it.tasks.withType(Test))
}
check.dependsOn coverageReport

// Workaround for runIde being defined in multiple projects, if we request the root project runIde, "alias" it to
// community edition
if (gradle.startParameter.taskNames.contains("runIde")) {
    println("Top level runIde selected, excluding sub-projects' runIde")
    gradle.taskGraph.whenReady { graph ->
        graph.allTasks.forEach {
            if (it.name == "runIde" && it.project != project(':jetbrains-core')) {
                it.enabled = false
            }
        }
    }
}

dependencies {
    compile project(':jetbrains-core') 

    ktlint "com.github.shyiko:ktlint:$ktlintVersion"
    ktlint project(":ktlint-rules")
}<|MERGE_RESOLUTION|>--- conflicted
+++ resolved
@@ -22,11 +22,7 @@
 }
 
 group 'software.aws.toolkits'
-<<<<<<< HEAD
-version '0.1'
-=======
 version toolkitVersion
->>>>>>> 7d2a51a1
 
 allprojects {
     repositories {
