--- conflicted
+++ resolved
@@ -20,7 +20,6 @@
 import software.aws.toolkits.jetbrains.services.iam.IamRole
 import software.aws.toolkits.jetbrains.utils.rules.JavaCodeInsightTestFixtureRule
 import software.aws.toolkits.jetbrains.utils.rules.openClass
-import software.aws.toolkits.resources.message
 import javax.swing.DefaultComboBoxModel
 
 @RunsInEdt
@@ -56,13 +55,8 @@
         view.runtime.model = DefaultComboBoxModel(Runtime.knownValues().toTypedArray())
         view.runtime.selectedItem = Runtime.JAVA8
         val bucket = "sourceBucket"
-<<<<<<< HEAD
-        view.sourceBucket.model = DefaultComboBoxModel(arrayOf(bucket))
-        view.sourceBucket.selectedItem = bucket
-=======
         view.sourceBucket.model = MutableCollectionComboBoxModel(listOf(bucket)).also { it.selectedItem = bucket }
         view.sourceBucket.forceLoaded()
->>>>>>> 7bc9d7b4
         view.timeoutSlider.value = 30
         view.memorySlider.value = 512
 
