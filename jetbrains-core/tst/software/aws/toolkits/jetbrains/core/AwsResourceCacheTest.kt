// Copyright 2019 Amazon.com, Inc. or its affiliates. All Rights Reserved.
// SPDX-License-Identifier: Apache-2.0

package software.aws.toolkits.jetbrains.core

import com.intellij.openapi.application.ApplicationManager
import com.intellij.openapi.project.Project
import com.intellij.testFramework.ProjectRule
import com.nhaarman.mockitokotlin2.any
import com.nhaarman.mockitokotlin2.atLeastOnce
import com.nhaarman.mockitokotlin2.doAnswer
import com.nhaarman.mockitokotlin2.doThrow
import com.nhaarman.mockitokotlin2.mock
import com.nhaarman.mockitokotlin2.reset
import com.nhaarman.mockitokotlin2.times
import com.nhaarman.mockitokotlin2.verify
import com.nhaarman.mockitokotlin2.verifyNoMoreInteractions
import com.nhaarman.mockitokotlin2.whenever
import org.assertj.core.api.Assertions.assertThat
import org.assertj.core.api.Assertions.assertThatThrownBy
import org.junit.After
import org.junit.Before
import org.junit.Rule
import org.junit.Test
import software.aws.toolkits.core.credentials.CredentialIdentifier
import software.aws.toolkits.core.credentials.ToolkitCredentialsProvider
import software.aws.toolkits.core.region.AwsRegion
import software.aws.toolkits.core.utils.test.aString
import software.aws.toolkits.core.utils.test.retryableAssert
import software.aws.toolkits.jetbrains.core.credentials.CredentialManager
import software.aws.toolkits.jetbrains.core.credentials.MockCredentialsManager
import software.aws.toolkits.jetbrains.core.region.MockRegionProvider
import software.aws.toolkits.jetbrains.utils.hasException
import software.aws.toolkits.jetbrains.utils.hasValue
import software.aws.toolkits.jetbrains.utils.value
import software.aws.toolkits.jetbrains.utils.wait
import java.time.Clock
import java.time.Duration
import java.time.Instant
import java.util.concurrent.CompletableFuture
import java.util.concurrent.CountDownLatch
import java.util.concurrent.Executors
import java.util.concurrent.TimeoutException
import java.util.concurrent.atomic.AtomicInteger

class AwsResourceCacheTest {
    @Rule
    @JvmField
    val projectRule = ProjectRule()

    private val mockClock = mock<Clock>()
    private val mockResource = mock<Resource.Cached<String>>()

<<<<<<< HEAD
    private lateinit var sut: AwsResourceCache
    private lateinit var cred1Identifier: ToolkitCredentialsIdentifier
=======
    private lateinit var cred1Identifier: CredentialIdentifier
>>>>>>> fb7b9c5c
    private lateinit var cred1Provider: ToolkitCredentialsProvider
    private lateinit var cred2Identifier: CredentialIdentifier
    private lateinit var cred2Provider: ToolkitCredentialsProvider

    @Before
    fun setUp() {
        val credentialsManager = MockCredentialsManager.getInstance()
        credentialsManager.reset()

        cred1Identifier = credentialsManager.addCredentials("Cred1")
        cred1Provider = credentialsManager.getAwsCredentialProvider(cred1Identifier, MockRegionProvider.getInstance().defaultRegion())

        cred2Identifier = credentialsManager.addCredentials("Cred2")
        cred2Provider = credentialsManager.getAwsCredentialProvider(cred2Identifier, MockRegionProvider.getInstance().defaultRegion())

        sut = DefaultAwsResourceCache(projectRule.project, mockClock, 1000, Duration.ofMinutes(1))
        sut.clear()

        reset(mockClock, mockResource)
        whenever(mockResource.expiry()).thenReturn(DEFAULT_EXPIRY)
        whenever(mockResource.id).thenReturn("mock")
        whenever(mockClock.instant()).thenReturn(Instant.now())
    }

    @After
    fun tearDown() {
        MockCredentialsManager.getInstance().reset()
    }

    @Test
    fun basicCachingWorks() {
        whenever(mockResource.fetch(any(), any(), any())).thenReturn("hello")

        assertThat(sut.getResource(mockResource)).hasValue("hello")
        assertThat(sut.getResource(mockResource)).hasValue("hello")
        verifyResourceCalled(times = 1)
    }

    @Test
    fun expirationWorks() {
        whenever(mockResource.fetch(any(), any(), any())).thenReturn("hello")

        assertThat(sut.getResource(mockResource)).hasValue("hello")
        whenever(mockClock.instant()).thenReturn(Instant.now().plus(DEFAULT_EXPIRY))
        assertThat(sut.getResource(mockResource)).hasValue("hello")
        verifyResourceCalled(times = 2)
    }

    @Test
    fun exceptionsAreBubbledWhenNoEntry() {
        doAnswer { throw Throwable("Bang!") }.whenever(mockResource).fetch(any(), any(), any())
        assertThat(sut.getResource(mockResource)).hasException.withFailMessage("Bang!")
    }

    @Test
    fun exceptionsAreLoggedButStaleEntryReturnedByDefault() {
        whenever(mockResource.fetch(any(), any(), any())).thenReturn("hello").doThrow(RuntimeException("BOOM"))

        assertThat(sut.getResource(mockResource)).hasValue("hello")
        whenever(mockClock.instant()).thenReturn(Instant.now().plus(DEFAULT_EXPIRY))
        assertThat(sut.getResource(mockResource)).hasValue("hello")
    }

    @Test
    fun exceptionsAreBubbledWhenExistingEntryExpiredAndUseStaleIsFalse() {
        whenever(mockResource.fetch(any(), any(), any())).thenReturn("hello").doThrow(RuntimeException("BOOM"))

        assertThat(sut.getResource(mockResource)).hasValue("hello")
        whenever(mockClock.instant()).thenReturn(Instant.now().plus(DEFAULT_EXPIRY))
        assertThat(sut.getResource(mockResource, useStale = false)).hasException
    }

    @Test
    fun cacheEntriesAreSeparatedByRegionAndCredentials() {
        whenever(mockResource.fetch(any(), any(), any())).thenAnswer {
            val region = it.getArgument<AwsRegion>(1)
            val cred = it.getArgument<ToolkitCredentialsProvider>(2)
            "${region.id}-${cred.id}"
        }

        assertThat(sut.getResource(mockResource, region = US_WEST_1, credentialProvider = cred1Provider)).hasValue("us-west-1-Cred1")
        assertThat(sut.getResource(mockResource, region = US_WEST_2, credentialProvider = cred1Provider)).hasValue("us-west-2-Cred1")
        assertThat(sut.getResource(mockResource, region = US_WEST_1, credentialProvider = cred2Provider)).hasValue("us-west-1-Cred2")
        assertThat(sut.getResource(mockResource, region = US_WEST_2, credentialProvider = cred2Provider)).hasValue("us-west-2-Cred2")
        assertThat(sut.getResource(mockResource, region = US_WEST_2, credentialProvider = cred2Provider)).hasValue("us-west-2-Cred2")

        verifyResourceCalled(times = 4)
    }

    @Test
    fun cacheCanBeCleared() {
        whenever(mockResource.fetch(any(), any(), any())).thenReturn("hello").thenReturn("goodbye")

        assertThat(sut.getResource(mockResource)).hasValue("hello")
        assertThat(sut.getResource(mockResource)).hasValue("hello")
        sut.clear()
        assertThat(sut.getResource(mockResource)).hasValue("goodbye")
        assertThat(sut.getResource(mockResource)).hasValue("goodbye")
        verifyResourceCalled(times = 2)
    }

    @Test
    fun cacheCanBeClearedByKey() {
        whenever(mockResource.fetch(any(), any(), any())).thenReturn("hello").thenReturn("goodbye")
        assertThat(sut.getResource(mockResource)).hasValue("hello")
        sut.clear(mockResource)
        assertThat(sut.getResource(mockResource)).hasValue("goodbye")
        verifyResourceCalled(times = 2)
    }

    @Test
    fun cacheCanBeClearedByKeyAndConnection() {
        val incrementer = AtomicInteger(0)
        whenever(mockResource.fetch(any(), any(), any())).thenAnswer {
            val region = it.getArgument<AwsRegion>(1)
            val cred = it.getArgument<ToolkitCredentialsProvider>(2)
            "${region.id}-${cred.id}-${incrementer.getAndIncrement()}"
        }

        val usw1Cred1 = sut.getResource(mockResource, US_WEST_1, cred1Provider).value
        val usw1Cred2 = sut.getResource(mockResource, US_WEST_1, cred2Provider).value
        val usw2Cred1 = sut.getResource(mockResource, US_WEST_2, cred1Provider).value
        val usw2Cred2 = sut.getResource(mockResource, US_WEST_2, cred2Provider).value

        sut.clear(mockResource, region = US_WEST_1, credentialProvider = cred1Provider)

        assertThat(sut.getResource(mockResource, US_WEST_1, cred1Provider)).wait().isCompletedWithValueMatching { it != usw1Cred1 }
        assertThat(sut.getResource(mockResource, US_WEST_1, cred2Provider)).hasValue(usw1Cred2)
        assertThat(sut.getResource(mockResource, US_WEST_2, cred1Provider)).hasValue(usw2Cred1)
        assertThat(sut.getResource(mockResource, US_WEST_2, cred2Provider)).hasValue(usw2Cred2)
        verifyResourceCalled(times = 5)
    }

    @Test
    fun canForceCacheRefresh() {
        whenever(mockResource.fetch(any(), any(), any())).thenReturn("hello").thenReturn("goodbye")
        assertThat(sut.getResource(mockResource)).hasValue("hello")
        assertThat(sut.getResource(mockResource, forceFetch = true)).hasValue("goodbye")
        assertThat(sut.getResource(mockResource)).hasValue("goodbye")
        verifyResourceCalled(times = 2)
    }

    @Test
    fun expirationOccursOnExpiryTime() {
        assertExpectedExpiryFunctions({ minusMillis(1) }, shouldExpire = false) // before expiry
        assertExpectedExpiryFunctions({ this }, shouldExpire = true) // on expiry
        assertExpectedExpiryFunctions({ plusMillis(1) }, shouldExpire = true) // after expiry
    }

    @Test
    fun viewsCanBeCreatedOnTopOfOtherCachedItems() {
        whenever(mockResource.fetch(any(), any(), any())).thenReturn("hello")
        val viewResource = Resource.View(mockResource) { toList() }

        assertThat(sut.getResource(mockResource)).hasValue("hello")
        assertThat(sut.getResource(viewResource)).hasValue(listOf('h', 'e', 'l', 'l', 'o'))
        verifyResourceCalled(times = 1)
    }

    @Test
    fun mapFilterAndFindExtensionsToEasilyCreateViews() {
        whenever(mockResource.fetch(any(), any(), any())).thenReturn("hello")
        val viewResource = Resource.View(mockResource) { toList() }

        val filteredAndMapped = viewResource.filter { it != 'l' }.map { it.toUpperCase() }
        assertThat(sut.getResource(filteredAndMapped)).hasValue(listOf('H', 'E', 'O'))

        val find = viewResource.find { it == 'l' }
        assertThat(sut.getResource(find)).hasValue('l')
    }

    @Test
    fun clearingViewsClearTheUnderlyingCachedResource() {
        whenever(mockResource.fetch(any(), any(), any())).thenReturn("hello")
        val viewResource = Resource.View(mockResource) { toList() }
        sut.getResource(viewResource).value
        sut.clear(viewResource)
        sut.getResource(viewResource).value

        verifyResourceCalled(times = 2)
    }

    @Test
    fun cacheIsRegularlyPrunedToEnsureItDoesntGrowTooLarge() {
        val localSut = DefaultAwsResourceCache(projectRule.project, mockClock, 5, Duration.ofMillis(50))

        val now = Instant.now()
        whenever(mockClock.instant()).thenReturn(now)
        localSut.getResource(StringResource("1")).value
        whenever(mockClock.instant()).thenReturn(now.plusMillis(10))
        localSut.getResource(StringResource("2")).value
        localSut.getResource(StringResource("3")).value
        localSut.getResource(StringResource("4")).value
        localSut.getResource(StringResource("5")).value
        localSut.getResource(StringResource("6")).value

        retryableAssert {
            assertThat(localSut.getResourceIfPresent(StringResource("1"))).isNull()
        }
    }

    @Test
    fun pruningConsidersCollectionEntriesBasedOnTheirSize() {
        val localSut = DefaultAwsResourceCache(projectRule.project, mockClock, 5, Duration.ofMillis(50))

        val listResource = DummyResource("list", listOf("a", "b", "c", "d"))
        val now = Instant.now()
        whenever(mockClock.instant()).thenReturn(now)
        localSut.getResource(listResource).value
        whenever(mockClock.instant()).thenReturn(now.plusMillis(10))
        localSut.getResource(StringResource("1")).value
        localSut.getResource(StringResource("2")).value

        retryableAssert {
            assertThat(localSut.getResourceIfPresent(listResource)).isNull()
            assertThat(localSut.getResourceIfPresent(StringResource("1"))).isNotEmpty()
            assertThat(localSut.getResourceIfPresent(StringResource("2"))).isNotEmpty()
        }
    }

    @Test
    fun multipleCallsInDifferentThreadsStillOnlyCallTheUnderlyingResourceOnce() {
        whenever(mockResource.fetch(any(), any(), any())).thenReturn("hello")
        val concurrency = 200

        val latch = CountDownLatch(1)
        val executor = Executors.newFixedThreadPool(concurrency)
        try {
            val futures = (1 until concurrency).map {
                val future = CompletableFuture<String>()
                executor.submit {
                    latch.await()
                    sut.getResource(mockResource).whenComplete { result, error ->
                        when {
                            result != null -> future.complete(result)
                            error != null -> future.completeExceptionally(error)
                        }
                    }
                }
                future
            }.toTypedArray()
            latch.countDown()
            CompletableFuture.allOf(*futures).value
        } finally {
            executor.shutdown()
        }

        verifyResourceCalled(times = 1)
    }

    @Test
    fun cachingShouldBeBasedOnId() {
        val first = StringResource("first")
        val anotherFirst = StringResource("first")

        sut.getResource(first).value
        sut.getResource(anotherFirst).value
        assertThat(first.callCount).hasValue(1)
        assertThat(anotherFirst.callCount).hasValue(0)
    }

    @Test
    fun whenACredentialIdIsRemovedItsEntriesAreRemovedFromTheCache() {
        whenever(mockResource.fetch(any(), any(), any())).thenReturn("hello")
        getAllRegionAndCredPermutations()

        ApplicationManager.getApplication().messageBus.syncPublisher(CredentialManager.CREDENTIALS_CHANGED).providerRemoved(cred1Identifier)

        getAllRegionAndCredPermutations()

        verify(mockResource, times(2)).fetch(projectRule.project, US_WEST_1, cred1Provider)
        verify(mockResource, times(2)).fetch(projectRule.project, US_WEST_2, cred1Provider)
        verify(mockResource, times(1)).fetch(projectRule.project, US_WEST_1, cred2Provider)
        verify(mockResource, times(1)).fetch(projectRule.project, US_WEST_2, cred2Provider)
    }

    @Test
    fun whenACredentialIdIsModifiedItsEntriesAreRemovedFromTheCache() {
        whenever(mockResource.fetch(any(), any(), any())).thenReturn("hello")
        getAllRegionAndCredPermutations()

        ApplicationManager.getApplication().messageBus.syncPublisher(CredentialManager.CREDENTIALS_CHANGED).providerModified(cred1Identifier)

        getAllRegionAndCredPermutations()

        verify(mockResource, times(2)).fetch(projectRule.project, US_WEST_1, cred1Provider)
        verify(mockResource, times(2)).fetch(projectRule.project, US_WEST_2, cred1Provider)
        verify(mockResource, times(1)).fetch(projectRule.project, US_WEST_1, cred2Provider)
        verify(mockResource, times(1)).fetch(projectRule.project, US_WEST_2, cred2Provider)
    }

    @Test
    fun cacheExposesBlockingApi() {
        whenever(mockResource.fetch(any(), any(), any())).thenReturn("hello")
        assertThat(sut.getResourceNow(mockResource)).isEqualTo("hello")
    }

    @Test
    fun cacheExposesBlockingApiWithRegionAndCred() {
        whenever(mockResource.fetch(any(), any(), any())).thenReturn("hello")
        assertThat(sut.getResourceNow(mockResource, US_WEST_1, cred1Provider)).isEqualTo("hello")
        verify(mockResource).fetch(projectRule.project, US_WEST_1, cred1Provider)
    }

    @Test
    fun cacheExposesBlockingApiWhereExecutionExceptionIsUnwrapped() {
        whenever(mockResource.fetch(any(), any(), any())).thenThrow(RuntimeException("boom"))
        assertThatThrownBy { sut.getResourceNow(mockResource, timeout = Duration.ofMillis(5)) }
            .isInstanceOf(RuntimeException::class.java)
            .withFailMessage("boom")
    }

    @Test
    fun cacheExposesBlockingApiWithTimeout() {
        whenever(mockResource.fetch(any(), any(), any())).thenAnswer {
            Thread.sleep(50)
            "hello"
        }
        assertThatThrownBy { sut.getResourceNow(mockResource, timeout = Duration.ofMillis(5)) }.isInstanceOf(TimeoutException::class.java)
    }

    @Test
    fun canConditionallyFetchOnlyIfAvailableInCache() {
        whenever(mockResource.fetch(any(), any(), any())).thenReturn("hello")

        assertThat(sut.getResourceIfPresent(mockResource, US_WEST_1, cred1Provider)).isNull()
        sut.getResource(mockResource, US_WEST_1, cred1Provider).value
        assertThat(sut.getResourceIfPresent(mockResource, US_WEST_1, cred1Provider)).isEqualTo("hello")
    }

    @Test
    fun canConditionallyFetchOnlyIfAvailableInCacheAndRespectExpiry() {
        whenever(mockResource.fetch(any(), any(), any())).thenReturn("hello")

        val now = Instant.now()
        whenever(mockClock.instant()).thenReturn(now)
        sut.getResource(mockResource, US_WEST_1, cred1Provider).value

        whenever(mockClock.instant()).thenReturn(now.plus(DEFAULT_EXPIRY).plusMillis(1))
        assertThat(sut.getResourceIfPresent(mockResource, US_WEST_1, cred1Provider, useStale = false)).isNull()
    }

    @Test
    fun canConditionallyFetchViewOnlyIfAvailableInCache() {
        whenever(mockResource.fetch(any(), any(), any())).thenReturn("hello")
        val viewResource = Resource.View(mockResource) { reversed() }

        assertThat(sut.getResourceIfPresent(viewResource, US_WEST_1, cred1Provider)).isNull()
        sut.getResource(viewResource, US_WEST_1, cred1Provider).value
        assertThat(sut.getResourceIfPresent(viewResource, US_WEST_1, cred1Provider)).isEqualTo("olleh")
    }

    @Test
    fun canConditionallyFetchOnlyIfAvailableWithoutExplicitCredentialsRegion() {
        whenever(mockResource.fetch(any(), any(), any())).thenReturn("hello")
        sut.getResource(mockResource).value

        assertThat(sut.getResourceIfPresent(mockResource)).isEqualTo("hello")
    }

    private fun getAllRegionAndCredPermutations() {
        sut.getResource(mockResource, US_WEST_1, cred1Provider).value
        sut.getResource(mockResource, US_WEST_2, cred1Provider).value
        sut.getResource(mockResource, US_WEST_1, cred2Provider).value
        sut.getResource(mockResource, US_WEST_2, cred2Provider).value
    }

    private fun assertExpectedExpiryFunctions(expiryFunction: Instant.() -> Instant, shouldExpire: Boolean) {
        whenever(mockResource.fetch(any(), any(), any())).thenReturn("hello", "goodbye")
        whenever(mockResource.expiry()).thenReturn(Duration.ofSeconds(1))
        val now = Instant.now()
        val expiry = now.plus(Duration.ofSeconds(1))
        whenever(mockClock.instant()).thenReturn(now)
        assertThat(sut.getResource(mockResource)).hasValue("hello")

        whenever(mockClock.instant()).thenReturn(expiryFunction(expiry))
        when (shouldExpire) {
            true -> assertThat(sut.getResource(mockResource)).hasValue("goodbye")
            false -> assertThat(sut.getResource(mockResource)).hasValue("hello")
        }

        sut.clear()
    }

    private fun verifyResourceCalled(times: Int, resource: Resource.Cached<*> = mockResource) {
        verify(resource, times(times)).fetch(any(), any(), any())
        verify(resource, times(times)).expiry()
        verify(resource, atLeastOnce()).id
        verifyNoMoreInteractions(resource)
    }

    companion object {
        private val US_WEST_1 = AwsRegion("us-west-1", "USW1", "aws")
        private val US_WEST_2 = AwsRegion("us-west-2", "USW2", "aws")

        private val DEFAULT_EXPIRY = Duration.ofMinutes(10)

        private open class DummyResource<T>(override val id: String, private val value: T) : Resource.Cached<T>() {
            val callCount = AtomicInteger(0)

            override fun fetch(project: Project, region: AwsRegion, credentials: ToolkitCredentialsProvider): T {
                callCount.getAndIncrement()
                return value
            }
        }

        private class StringResource(id: String) : DummyResource<String>(id, id)

        fun dummyResource(value: String = aString()): Resource.Cached<String> = StringResource(value)
    }
}<|MERGE_RESOLUTION|>--- conflicted
+++ resolved
@@ -51,12 +51,8 @@
     private val mockClock = mock<Clock>()
     private val mockResource = mock<Resource.Cached<String>>()
 
-<<<<<<< HEAD
     private lateinit var sut: AwsResourceCache
-    private lateinit var cred1Identifier: ToolkitCredentialsIdentifier
-=======
     private lateinit var cred1Identifier: CredentialIdentifier
->>>>>>> fb7b9c5c
     private lateinit var cred1Provider: ToolkitCredentialsProvider
     private lateinit var cred2Identifier: CredentialIdentifier
     private lateinit var cred2Provider: ToolkitCredentialsProvider
