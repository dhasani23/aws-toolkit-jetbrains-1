// Copyright 2020 Amazon.com, Inc. or its affiliates. All Rights Reserved.
// SPDX-License-Identifier: Apache-2.0

package software.aws.toolkits.jetbrains.services.dynamic.explorer

import com.intellij.openapi.command.WriteCommandAction
import com.intellij.openapi.fileEditor.FileDocumentManager
import com.intellij.openapi.fileEditor.FileEditorManager
import com.intellij.openapi.progress.ProgressIndicator
import com.intellij.openapi.progress.Task
import com.intellij.openapi.project.Project
import com.intellij.psi.codeStyle.CodeStyleManager
import com.intellij.psi.util.PsiUtilCore
<<<<<<< HEAD
=======
import software.amazon.awssdk.arns.Arn
>>>>>>> a88cba45
import software.amazon.awssdk.services.cloudformation.CloudFormationClient
import software.aws.toolkits.core.utils.error
import software.aws.toolkits.core.utils.getLogger
import software.aws.toolkits.jetbrains.core.awsClient
import software.aws.toolkits.jetbrains.core.credentials.AwsConnectionManager.Companion.getConnectionSettings
import software.aws.toolkits.jetbrains.core.explorer.nodes.AwsExplorerNode
import software.aws.toolkits.jetbrains.core.explorer.nodes.ResourceActionNode
import software.aws.toolkits.jetbrains.core.explorer.nodes.ResourceParentNode
import software.aws.toolkits.jetbrains.core.getResourceNow
import software.aws.toolkits.jetbrains.services.dynamic.DynamicResource
import software.aws.toolkits.jetbrains.services.dynamic.DynamicResourceIdentifier
import software.aws.toolkits.jetbrains.services.dynamic.DynamicResourceSchemaMapping
<<<<<<< HEAD
import software.aws.toolkits.jetbrains.services.dynamic.DynamicResourceUpdateManager
=======
>>>>>>> a88cba45
import software.aws.toolkits.jetbrains.services.dynamic.DynamicResourceVirtualFile
import software.aws.toolkits.jetbrains.services.dynamic.DynamicResources
import software.aws.toolkits.jetbrains.services.dynamic.ViewDynamicResourceVirtualFile
import software.aws.toolkits.jetbrains.utils.notifyError
import software.aws.toolkits.resources.message
import software.aws.toolkits.telemetry.DynamicresourceTelemetry

class DynamicResourceResourceTypeNode(project: Project, private val resourceType: String) :
    AwsExplorerNode<String>(project, resourceType, null),
    ResourceParentNode,
    ResourceActionNode {

    override fun displayName(): String = resourceType
    override fun isAlwaysShowPlus(): Boolean = true

    // calls to CloudAPI time-expensive and likely to throttle
    override fun isAlwaysExpand(): Boolean = false

    override fun getChildren(): List<AwsExplorerNode<*>> = super.getChildren()

    override fun getChildrenInternal(): List<AwsExplorerNode<*>> = try {
        nodeProject.getResourceNow(DynamicResources.listResources(resourceType))
            .map { DynamicResourceNode(nodeProject, it) }
            .also { DynamicresourceTelemetry.listType(project = nodeProject, success = true, resourceType = resourceType) }
    } catch (e: Exception) {
        DynamicresourceTelemetry.listType(project = nodeProject, success = false, resourceType = resourceType)
        throw e
    }

    override fun actionGroupName(): String = "aws.toolkit.explorer.dynamic.resource"
}

class UnavailableDynamicResourceTypeNode(project: Project, resourceType: String) : AwsExplorerNode<String>(project, resourceType, null) {
    override fun statusText(): String = message("dynamic_resources.unavailable_in_region", region.id)
    override fun getChildren(): List<AwsExplorerNode<*>> = emptyList()
    override fun isAlwaysLeaf(): Boolean = true
}

class DynamicResourceNode(project: Project, val resource: DynamicResource) :
    AwsExplorerNode<DynamicResource>(project, resource, null),
    ResourceActionNode {

    override fun actionGroupName() = "aws.toolkit.explorer.dynamic"
    override fun displayName(): String = DynamicResources.getResourceDisplayName(resource.identifier)

    override fun statusText(): String? {
        val op = DynamicResourceUpdateManager.getInstance(nodeProject)
            .getUpdateStatus(nodeProject.getConnectionSettings(), resource.type.fullName, resource.identifier)
        return if (op != null) {
            "${op.operation} ${op.operationStatus}"
        } else null
    }

    override fun isAlwaysShowPlus(): Boolean = false
    override fun isAlwaysLeaf(): Boolean = true
    override fun getChildren(): List<AwsExplorerNode<*>> = emptyList()
    override fun onDoubleClick() = openResourceModelInEditor(OpenResourceModelSourceAction.READ)

    fun openResourceModelInEditor(sourceAction: OpenResourceModelSourceAction) {
        object : Task.Backgroundable(nodeProject, message("dynamic_resources.fetch.indicator_title", resource.identifier), true) {
            override fun run(indicator: ProgressIndicator) {
                indicator.text = message("dynamic_resources.fetch.fetch")
                val model = try {
                    nodeProject.awsClient<CloudFormationClient>()
                        .getResource {
                            it.typeName(resource.type.fullName)
                            it.identifier(resource.identifier)
                        }
                        .resourceDescription()
                        .resourceModel()
                } catch (e: Exception) {
                    LOG.error(e) { "Failed to retrieve resource model" }
                    notifyError(
                        project = nodeProject,
                        title = message("dynamic_resources.fetch.fail.title"),
                        content = message("dynamic_resources.fetch.fail.content", resource.identifier)
                    )
                    DynamicresourceTelemetry.openModel(nodeProject, success = false, resourceType = resource.type.fullName)
                    null
                } ?: return

<<<<<<< HEAD
                val file = ViewDynamicResourceVirtualFile(
=======
                val file = DynamicResourceVirtualFile(
>>>>>>> a88cba45
                    DynamicResourceIdentifier(nodeProject.getConnectionSettings(), resource.type.fullName, resource.identifier),
                    model
                )
                DynamicResourceSchemaMapping.getInstance().addResourceSchemaMapping(nodeProject, file)

                indicator.text = message("dynamic_resources.fetch.open")
                WriteCommandAction.runWriteCommandAction(nodeProject) {
                    CodeStyleManager.getInstance(nodeProject).reformat(PsiUtilCore.getPsiFile(nodeProject, file))
                    DynamicResourceSchemaMapping.getInstance().addResourceSchemaMapping(nodeProject, file)
                    if(sourceAction == OpenResourceModelSourceAction.READ) {
                        file.isWritable = false
                        DynamicresourceTelemetry.openModel(nodeProject, success = true, resourceType = resource.type.fullName)
                    } else if(sourceAction == OpenResourceModelSourceAction.EDIT) {
                        file.isWritable = true
                    }
                    FileEditorManager.getInstance(nodeProject).openFile(file, true)


                    // editor readonly prop is separate from file prop. this is graceful if the getDocument call returns null
                    //FileDocumentManager.getInstance().getDocument(file)?.setReadOnly(true)

                }
            }
        }.queue()
    }

    private companion object {
        val LOG = getLogger<DynamicResourceNode>()
    }
}

enum class OpenResourceModelSourceAction{
    READ, EDIT
}<|MERGE_RESOLUTION|>--- conflicted
+++ resolved
@@ -11,10 +11,6 @@
 import com.intellij.openapi.project.Project
 import com.intellij.psi.codeStyle.CodeStyleManager
 import com.intellij.psi.util.PsiUtilCore
-<<<<<<< HEAD
-=======
-import software.amazon.awssdk.arns.Arn
->>>>>>> a88cba45
 import software.amazon.awssdk.services.cloudformation.CloudFormationClient
 import software.aws.toolkits.core.utils.error
 import software.aws.toolkits.core.utils.getLogger
@@ -27,10 +23,7 @@
 import software.aws.toolkits.jetbrains.services.dynamic.DynamicResource
 import software.aws.toolkits.jetbrains.services.dynamic.DynamicResourceIdentifier
 import software.aws.toolkits.jetbrains.services.dynamic.DynamicResourceSchemaMapping
-<<<<<<< HEAD
 import software.aws.toolkits.jetbrains.services.dynamic.DynamicResourceUpdateManager
-=======
->>>>>>> a88cba45
 import software.aws.toolkits.jetbrains.services.dynamic.DynamicResourceVirtualFile
 import software.aws.toolkits.jetbrains.services.dynamic.DynamicResources
 import software.aws.toolkits.jetbrains.services.dynamic.ViewDynamicResourceVirtualFile
@@ -112,11 +105,7 @@
                     null
                 } ?: return
 
-<<<<<<< HEAD
                 val file = ViewDynamicResourceVirtualFile(
-=======
-                val file = DynamicResourceVirtualFile(
->>>>>>> a88cba45
                     DynamicResourceIdentifier(nodeProject.getConnectionSettings(), resource.type.fullName, resource.identifier),
                     model
                 )
