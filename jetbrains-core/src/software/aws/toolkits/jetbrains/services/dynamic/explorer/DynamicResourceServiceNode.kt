// Copyright 2020 Amazon.com, Inc. or its affiliates. All Rights Reserved.
// SPDX-License-Identifier: Apache-2.0

package software.aws.toolkits.jetbrains.services.dynamic.explorer

import com.intellij.json.JsonFileType
import com.intellij.openapi.command.WriteCommandAction
import com.intellij.openapi.fileEditor.FileDocumentManager
import com.intellij.openapi.fileEditor.FileEditorManager
import com.intellij.openapi.progress.ProgressIndicator
import com.intellij.openapi.progress.Task
import com.intellij.openapi.project.Project
import com.intellij.psi.codeStyle.CodeStyleManager
import com.intellij.psi.util.PsiUtilCore
import com.intellij.testFramework.LightVirtualFile
import software.amazon.awssdk.arns.Arn
import software.amazon.awssdk.services.cloudformation.CloudFormationClient
import software.aws.toolkits.core.utils.error
import software.aws.toolkits.core.utils.getLogger
import software.aws.toolkits.jetbrains.core.awsClient
import software.aws.toolkits.jetbrains.core.explorer.nodes.AwsExplorerNode
import software.aws.toolkits.jetbrains.core.explorer.nodes.ResourceActionNode
import software.aws.toolkits.jetbrains.core.explorer.nodes.ResourceParentNode
import software.aws.toolkits.jetbrains.core.getResourceNow
import software.aws.toolkits.jetbrains.services.dynamic.DynamicResource
import software.aws.toolkits.jetbrains.services.dynamic.DynamicResources
import software.aws.toolkits.jetbrains.utils.notifyError
import software.aws.toolkits.resources.message
import software.aws.toolkits.telemetry.DynamicresourceTelemetry

class DynamicResourceResourceTypeNode(project: Project, private val resourceType: String) :
    AwsExplorerNode<String>(project, resourceType, null),
    ResourceParentNode {
    private val resourceAvailableInCurrentRegion: Boolean = resourceType in nodeProject.getResourceNow(DynamicResources.listTypesInCurrentRegion())
    override fun displayName(): String = resourceType
    override fun isAlwaysShowPlus(): Boolean = true

    // calls to CloudAPI time-expensive and likely to throttle
    override fun isAlwaysExpand(): Boolean = false
    override fun statusText(): String? = if (!resourceAvailableInCurrentRegion) "Unavailable in current region" else null
    override fun getChildren(): List<AwsExplorerNode<*>> = super.getChildren()
<<<<<<< HEAD

    override fun getChildrenInternal(): List<AwsExplorerNode<*>> =
        if (resourceAvailableInCurrentRegion) {
            nodeProject.getResourceNow(DynamicResources.listResources(resourceType))
                .map { DynamicResourceNode(nodeProject, it) }
        } else emptyList()
=======
    override fun getChildrenInternal(): List<AwsExplorerNode<*>> = try {
        nodeProject.getResourceNow(DynamicResources.listResources(resourceType))
            .map { DynamicResourceNode(nodeProject, it) }.also {
                DynamicresourceTelemetry.listType(project = nodeProject, success = true, resourceType = resourceType)
            }
    } catch (e: Exception) {
        DynamicresourceTelemetry.listType(project = nodeProject, success = false, resourceType = resourceType)
        throw e
    }
>>>>>>> e080dc66
}

class DynamicResourceNode(project: Project, val resource: DynamicResource) :
    AwsExplorerNode<DynamicResource>(project, resource, null),
    ResourceActionNode {
    override fun actionGroupName() = "aws.toolkit.explorer.dynamic"
    override fun displayName(): String {
        val identifier = resource.identifier
        return if (identifier.startsWith("arn:")) {
            Arn.fromString(identifier).resourceAsString()
        } else {
            identifier
        }
    }

    override fun isAlwaysShowPlus(): Boolean = false
    override fun isAlwaysLeaf(): Boolean = true
    override fun getChildren(): List<AwsExplorerNode<*>> = emptyList()
    override fun onDoubleClick() = openResourceModelInEditor()

    fun openResourceModelInEditor() {
        object : Task.Backgroundable(nodeProject, message("dynamic_resources.fetch.indicator_title", resource.identifier), true) {
            override fun run(indicator: ProgressIndicator) {
                indicator.text = message("dynamic_resources.fetch.fetch")
                val model = try {
                    nodeProject.awsClient<CloudFormationClient>()
                        .getResource {
                            it.typeName(resource.type.fullName)
                            it.identifier(resource.identifier)
                        }
                        .resourceDescription()
                        .resourceModel()
                } catch (e: Exception) {
                    LOG.error(e) { "Failed to retrieve resource model" }
                    notifyError(
                        project = nodeProject,
                        title = message("dynamic_resources.fetch.fail.title"),
                        content = message("dynamic_resources.fetch.fail.content", resource.identifier)
                    )
                    DynamicresourceTelemetry.openModel(nodeProject, success = false, resourceType = resource.type.fullName)

                    null
                } ?: return

                val file = LightVirtualFile(
                    displayName(),
                    JsonFileType.INSTANCE,
                    model
                )

                indicator.text = message("dynamic_resources.fetch.open")
                WriteCommandAction.runWriteCommandAction(nodeProject) {
                    FileEditorManager.getInstance(nodeProject).openFile(file, true)
                    CodeStyleManager.getInstance(nodeProject).reformat(PsiUtilCore.getPsiFile(nodeProject, file))

                    file.isWritable = false

                    // editor readonly prop is separate from file prop. this is graceful if the getDocument call returns null
                    FileDocumentManager.getInstance().getDocument(file)?.setReadOnly(true)
                    DynamicresourceTelemetry.openModel(nodeProject, success = true, resourceType = resource.type.fullName)
                }
            }
        }.queue()
    }

    private companion object {
        val LOG = getLogger<DynamicResourceNode>()
    }
}<|MERGE_RESOLUTION|>--- conflicted
+++ resolved
@@ -39,24 +39,20 @@
     override fun isAlwaysExpand(): Boolean = false
     override fun statusText(): String? = if (!resourceAvailableInCurrentRegion) "Unavailable in current region" else null
     override fun getChildren(): List<AwsExplorerNode<*>> = super.getChildren()
-<<<<<<< HEAD
 
-    override fun getChildrenInternal(): List<AwsExplorerNode<*>> =
-        if (resourceAvailableInCurrentRegion) {
-            nodeProject.getResourceNow(DynamicResources.listResources(resourceType))
-                .map { DynamicResourceNode(nodeProject, it) }
-        } else emptyList()
-=======
     override fun getChildrenInternal(): List<AwsExplorerNode<*>> = try {
-        nodeProject.getResourceNow(DynamicResources.listResources(resourceType))
+        if (resourceAvailableInCurrentRegion){nodeProject.getResourceNow(DynamicResources.listResources(resourceType))
             .map { DynamicResourceNode(nodeProject, it) }.also {
                 DynamicresourceTelemetry.listType(project = nodeProject, success = true, resourceType = resourceType)
-            }
+            }} else {
+                emptyList()
+        }
+
     } catch (e: Exception) {
         DynamicresourceTelemetry.listType(project = nodeProject, success = false, resourceType = resourceType)
         throw e
     }
->>>>>>> e080dc66
+
 }
 
 class DynamicResourceNode(project: Project, val resource: DynamicResource) :
