--- conflicted
+++ resolved
@@ -50,16 +50,6 @@
         // Requires SamDebugSupport too
         if (DefaultDebugExecutor.EXECUTOR_ID == executorId) {
             val runtimeValue = if (profile.isUsingTemplate()) {
-<<<<<<< HEAD
-                if (profile.templateFile() == null) null
-                else {
-                    SamTemplateUtils.findFunctionsFromTemplate(profile.project, File(profile.templateFile()))
-                            .find { it.logicalName == profile.logicalId() }
-                            ?.runtime()
-                            ?.let {
-                                Runtime.fromValue(it)?.validOrNull
-                            }
-=======
                 LOG.tryOrNull("Failed to get runtime of ${profile.logicalId()}", Level.WARN) {
                     SamTemplateUtils.findFunctionsFromTemplate(profile.project, File(profile.templateFile()))
                         .find { it.logicalName == profile.logicalId() }
@@ -67,7 +57,6 @@
                         ?.let {
                             Runtime.fromValue(it)?.validOrNull
                         }
->>>>>>> 5e9a8f1a
                 }
             } else {
                 profile.runtime()
