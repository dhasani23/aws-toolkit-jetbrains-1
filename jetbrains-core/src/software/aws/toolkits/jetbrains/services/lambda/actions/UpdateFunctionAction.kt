// Copyright 2019 Amazon.com, Inc. or its affiliates. All Rights Reserved.
// SPDX-License-Identifier: Apache-2.0

package software.aws.toolkits.jetbrains.services.lambda.actions

import com.intellij.openapi.actionSystem.AnActionEvent
import com.intellij.openapi.actionSystem.PlatformDataKeys
import com.intellij.openapi.application.ApplicationManager
import software.amazon.awssdk.services.lambda.LambdaClient
import software.aws.toolkits.jetbrains.core.AwsClientManager
import software.aws.toolkits.jetbrains.core.credentials.CredentialManager
<<<<<<< HEAD
import software.aws.toolkits.jetbrains.core.explorer.SingleResourceNodeAction
=======
import software.aws.toolkits.jetbrains.core.explorer.actions.SingleResourceNodeAction
>>>>>>> 7bc9d7b4
import software.aws.toolkits.jetbrains.services.lambda.LambdaBuilder
import software.aws.toolkits.jetbrains.services.lambda.LambdaFunctionNode
import software.aws.toolkits.jetbrains.services.lambda.runtimeGroup
import software.aws.toolkits.jetbrains.services.lambda.toDataClass
import software.aws.toolkits.jetbrains.services.lambda.upload.EditFunctionDialog
import software.aws.toolkits.jetbrains.services.lambda.upload.EditFunctionMode
import software.aws.toolkits.jetbrains.utils.Operation
import software.aws.toolkits.jetbrains.utils.TaggingResourceType
import software.aws.toolkits.jetbrains.utils.warnResourceOperationAgainstCodePipeline
import software.aws.toolkits.resources.message

abstract class UpdateFunctionAction(private val mode: EditFunctionMode, title: String) : SingleResourceNodeAction<LambdaFunctionNode>(title) {
    override fun actionPerformed(selected: LambdaFunctionNode, e: AnActionEvent) {
        val project = e.getRequiredData(PlatformDataKeys.PROJECT)

        ApplicationManager.getApplication().executeOnPooledThread {
            val selectedFunction = selected.value

            val client: LambdaClient = AwsClientManager.getInstance(project).getClient(
                credentialsProviderOverride = CredentialManager.getInstance().getCredentialProvider(selectedFunction.credentialProviderId),
                regionOverride = selectedFunction.region
            )

            // Fetch latest version just in case
            val functionConfiguration = client.getFunction {
                it.functionName(selected.functionName())
            }.configuration()

            val lambdaFunction = functionConfiguration.toDataClass(
                selectedFunction.credentialProviderId,
                selectedFunction.region
            )

<<<<<<< HEAD
            warnResourceOperationAgainstCodePipeline(project, selectedFunction.name, selectedFunction.arn, TaggingResourceType.LAMBDA_FUNCTION, Operation.UPDATE) {
=======
            warnResourceOperationAgainstCodePipeline(
                project,
                selectedFunction.name,
                selectedFunction.arn,
                TaggingResourceType.LAMBDA_FUNCTION,
                Operation.UPDATE
            ) {
>>>>>>> 7bc9d7b4
                EditFunctionDialog(project, lambdaFunction, mode = mode).show()
            }
        }
    }
}

class UpdateFunctionConfigurationAction : UpdateFunctionAction(EditFunctionMode.UPDATE_CONFIGURATION, message("lambda.function.updateConfiguration.action"))

class UpdateFunctionCodeAction : UpdateFunctionAction(EditFunctionMode.UPDATE_CODE, message("lambda.function.updateCode.action")) {
    override fun update(selected: LambdaFunctionNode, e: AnActionEvent) {
        if (selected.value.runtime.runtimeGroup?.let { LambdaBuilder.getInstance(it) } != null) {
            return
        }
        e.presentation.isVisible = false
    }
}<|MERGE_RESOLUTION|>--- conflicted
+++ resolved
@@ -9,11 +9,7 @@
 import software.amazon.awssdk.services.lambda.LambdaClient
 import software.aws.toolkits.jetbrains.core.AwsClientManager
 import software.aws.toolkits.jetbrains.core.credentials.CredentialManager
-<<<<<<< HEAD
-import software.aws.toolkits.jetbrains.core.explorer.SingleResourceNodeAction
-=======
 import software.aws.toolkits.jetbrains.core.explorer.actions.SingleResourceNodeAction
->>>>>>> 7bc9d7b4
 import software.aws.toolkits.jetbrains.services.lambda.LambdaBuilder
 import software.aws.toolkits.jetbrains.services.lambda.LambdaFunctionNode
 import software.aws.toolkits.jetbrains.services.lambda.runtimeGroup
@@ -47,9 +43,6 @@
                 selectedFunction.region
             )
 
-<<<<<<< HEAD
-            warnResourceOperationAgainstCodePipeline(project, selectedFunction.name, selectedFunction.arn, TaggingResourceType.LAMBDA_FUNCTION, Operation.UPDATE) {
-=======
             warnResourceOperationAgainstCodePipeline(
                 project,
                 selectedFunction.name,
@@ -57,7 +50,6 @@
                 TaggingResourceType.LAMBDA_FUNCTION,
                 Operation.UPDATE
             ) {
->>>>>>> 7bc9d7b4
                 EditFunctionDialog(project, lambdaFunction, mode = mode).show()
             }
         }
